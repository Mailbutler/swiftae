//
//  AETEParser.swift
//  SwiftAutomation
//
//

// TO DO: check endianness in read data methods

import Foundation


/**********************************************************************/


public class AETEParser: ApplicationTerminology {
    
    public private(set) var types: [KeywordTerm] = []
    public private(set) var enumerators: [KeywordTerm] = []
    public private(set) var properties: [KeywordTerm] = []
    public private(set) var elements: [KeywordTerm] = []
    public var commands: [CommandTerm] { return Array(self.commandsDict.values) }
    
    private var commandsDict = [String:CommandTerm]()
    private let keywordConverter: KeywordConverterProtocol
    
    // following are used in parse() to supply 'missing' singular/plural class names
    private var classAndElementDefsByCode = [OSType:KeywordTerm]()
    private var foundClassCodes           = Set<OSType>()
    private var foundElementCodes         = Set<OSType>()
    
    var aeteData = NSData() // was char*
    var cursor: Int = 0 // was unsigned long
    
    
    public init(keywordConverter: KeywordConverterProtocol = defaultSwiftKeywordConverter) {
        self.keywordConverter = keywordConverter
    }
    
    public func parse(_ descriptor: NSAppleEventDescriptor) throws { // accepts AETE/AEUT or AEList of AETE/AEUTs
        switch descriptor.descriptorType {
        case _typeAETE, _typeAEUT:
            self.aeteData = descriptor.data as NSData
            self.cursor = 6 // skip version, language, script integers
            let n = self.short()
            do {
                for _ in 0..<n {
                    try self.parseSuite()
                }
                /* singular names are normally used in the classes table and plural names in the elements table. However, if an aete defines a singular name but not a plural name then the missing plural name is substituted with the singular name; and vice-versa if there's no singular equivalent for a plural name.
                */
                for code in self.foundClassCodes {
                    if !self.foundElementCodes.contains(code) {
                        self.elements.append(self.classAndElementDefsByCode[code]!)
                    }
                }
                for code in self.foundElementCodes {
                    if !self.foundClassCodes.contains(code) {
                        self.types.append(self.classAndElementDefsByCode[code]!)
                    }
                }
                self.classAndElementDefsByCode.removeAll()
                self.foundClassCodes.removeAll()
                self.foundElementCodes.removeAll()
                
            } catch {
                throw TerminologyError("An error occurred while parsing AETE. \(error)")
            }
        case _typeAEList:
            for i in 1..<(descriptor.numberOfItems+1) {
                try self.parse(descriptor.atIndex(i)!)
            }
        default:
            throw TerminologyError("An error occurred while parsing AETE. Unsupported descriptor type: \(formatFourCharCodeString(descriptor.descriptorType))")
        }
    }
    
    public func parse(_ descriptors: [NSAppleEventDescriptor]) throws {
        for descriptor in descriptors {
            try self.parse(descriptor)
        }
    }
    
    // internal callbacks
    
    // read data methods
    
    @inline(__always) private func short() -> UInt16 { // unsigned short (2 bytes)
        var value: UInt16 = 0
        self.aeteData.getBytes(&value, range: NSMakeRange(self.cursor,MemoryLayout<UInt16>.size))
        self.cursor += MemoryLayout<UInt16>.size
        return value
    }
    
    @inline(__always) private func code() -> OSType { // (4 bytes)
        var value: OSType = 0
        self.aeteData.getBytes(&value, range: NSMakeRange(self.cursor,MemoryLayout<OSType>.size))
        self.cursor += MemoryLayout<OSType>.size
        return value
    }
    
    @inline(__always) private func string() -> String {
        var length: UInt8 = 0 // Pascal string = 1-byte length (unsigned char) followed by 0-255 MacRoman chars
        self.aeteData.getBytes(&length, range: NSMakeRange(self.cursor,MemoryLayout<UInt8>.size))
        self.cursor += MemoryLayout<UInt8>.size
<<<<<<< HEAD
        let value = length == 0 ? "" : NSString(data: aeteData.subdata(with: NSMakeRange(self.cursor,Int(length))),
                                                encoding: String.Encoding.macOSRoman.rawValue)! as String
=======
        let value = length == 0 ? "" : String(data: aeteData.subdata(with: NSMakeRange(self.cursor,Int(length))),
                                                encoding: .macOSRoman)!
>>>>>>> bcacd4b8
        self.cursor += Int(length)
        return value
    }
    
    // skip unneeded aete data
    
    @inline(__always) private func skipShort() {
        self.cursor += MemoryLayout<UInt16>.size
    }
    @inline(__always) private func skipCode() {
        self.cursor += MemoryLayout<OSType>.size
    }
    @inline(__always) private func skipString() {
        var len: UInt8 = 0
        self.aeteData.getBytes(&len, range: NSMakeRange(self.cursor,MemoryLayout<UInt8>.size))
        self.cursor += MemoryLayout<UInt8>.size + Int(len)
    }
    @inline(__always) private func alignCursor() { // realign aete data cursor on even byte after reading strings
        if self.cursor % 2 != 0 {
            self.cursor += 1
        }
    }
    
    // perform a bounds check on aete data cursor to protect against malformed aete data
    
    @inline(__always) private func checkCursor() throws {
        if cursor > self.aeteData.length {
            throw TerminologyError("The AETE ended prematurely: (self.aeteData.length) bytes expected, (self.cursor) bytes read.")
        }
    }
    
    
    // Parse methods
    
    func parseCommand() throws {
        let name = self.keywordConverter.convertSpecifierName(self.string())
        self.skipString()   // description
        self.alignCursor()
        let classCode = self.code()
        let code = self.code()
        let commandDef = CommandTerm(name: name, eventClass: classCode, eventID: code)
        // skip result
        self.skipCode()     // datatype
        self.skipString()   // description
        self.alignCursor()
        self.skipShort()    // flags
        // skip direct parameter
        self.skipCode()     // datatype
        self.skipString()   // description
        self.alignCursor()
        self.skipShort()    // flags
        // parse keyword parameters
        /* Note: overlapping command definitions (e.g. InDesign) should be processed as follows:
        - If their names and codes are the same, only the last definition is used; other definitions are ignored and will not compile.
        - If their names are the same but their codes are different, only the first definition is used; other definitions are ignored and will not compile.
        - If a dictionary-defined command has the same name but different code to a built-in definition, escape its name so it doesn't conflict with the default built-in definition.
        */
        let otherCommandDef: CommandTerm! = self.commandsDict[name]
        if otherCommandDef == nil || (commandDef.eventClass == otherCommandDef.eventClass
            && commandDef.eventID == otherCommandDef.eventID) {
                self.commandsDict[name] = commandDef
        }
        let n = self.short()
        for _ in 0..<n {
            let paramName = self.keywordConverter.convertParameterName(self.string())
            self.alignCursor()
            let paramCode = self.code()
            self.skipCode()     // datatype
            self.skipString()   // description
            self.alignCursor()
            self.skipShort()    // flags
            commandDef.addParameter(paramName, code: paramCode)
            try self.checkCursor()
        }
    }
    
    
    func parseClass() throws {
        var isPlural = false
        let className = self.keywordConverter.convertSpecifierName(self.string())
        self.alignCursor()
        let classCode = self.code()
        self.skipString()   // description
        self.alignCursor()
        // properties
        let n = self.short()
        for _ in 0..<n {
            let propertyName = self.keywordConverter.convertSpecifierName(self.string())
            self.alignCursor()
            let propertyCode = self.code()
            self.skipCode()     // datatype
            self.skipString()   // description
            self.alignCursor()
            let flags = self.short()
            if propertyCode != _kAEInheritedProperties { // it's a normal property definition, not a superclass  definition
                let propertyDef = KeywordTerm(name: propertyName, kind: .property, code: propertyCode)
                if (flags % 2 != 0) { // class name is plural
                    isPlural = true
                } else if !properties.contains(propertyDef) { // add to list of property definitions
                    self.properties.append(propertyDef)
                }
            }
            try self.checkCursor()
        }
        // skip elements
        let n2 = self.short()
        for _ in 0..<n2 {
            self.skipCode()         // code
            let m = self.short()    // number of reference forms
            self.cursor += 4 * Int(m)
            try self.checkCursor()
        }
        // add either singular (class) or plural (element) name definition
        let classDef = KeywordTerm(name: className, kind: .elementOrType, code: classCode)
        if isPlural {
            if !self.elements.contains(classDef) {
                self.elements.append(classDef)
                self.foundElementCodes.insert(classCode)
            }
        } else {
            if !self.types.contains(classDef) { // classes
                self.types.append(classDef)
                self.foundClassCodes.insert(classCode)
            }
        }
        self.classAndElementDefsByCode[classCode] = classDef
    }
    
    func parseComparison() throws {  // comparison info isn't used
        self.skipString()   // name
        self.alignCursor()
        self.skipCode()     // code
        self.skipString()   // description
        self.alignCursor()
    }
    
    func parseEnumeration() throws {
        self.skipCode()         // code
        let n = self.short()
        // enumerators
        for _ in 0..<n {
            let name = self.keywordConverter.convertSpecifierName(self.string())
            self.alignCursor()
            let enumeratorDef = KeywordTerm(name: name, kind: .enumerator, code: self.code())
            self.skipString()    // description
            self.alignCursor()
            if !self.enumerators.contains(enumeratorDef) {
                self.enumerators.append(enumeratorDef)
            }
            try self.checkCursor()
        }
    }
    
    func parseSuite() throws {
        self.skipString()   // name string
        self.skipString()   // description
        self.alignCursor()
        self.skipCode()     // code
        self.skipShort()    // level
        self.skipShort()    // version
        let n = self.short()
        for _ in 0..<n {
            try self.parseCommand()
            try self.checkCursor()
        }
        let n2 = self.short()
        for _ in 0..<n2 {
            try self.parseClass()
            try self.checkCursor()
        }
        let n3 = self.short()
        for _ in 0..<n3 {
            try self.parseComparison()
            try self.checkCursor()
        }
        let n4 = self.short()
        for _ in 0..<n4 {
            try self.parseEnumeration()
            try self.checkCursor()
        }
    }
}



extension AEApplication { // extends the built-in Application object with convenience method for getting its AETE resource

    public func getAETE() throws -> NSAppleEventDescriptor {
        return try self.sendAppleEvent(_kASAppleScriptSuite, _kGetAETE, [keyDirectObject:0]) as NSAppleEventDescriptor
    }
}
<|MERGE_RESOLUTION|>--- conflicted
+++ resolved
@@ -102,13 +102,8 @@
         var length: UInt8 = 0 // Pascal string = 1-byte length (unsigned char) followed by 0-255 MacRoman chars
         self.aeteData.getBytes(&length, range: NSMakeRange(self.cursor,MemoryLayout<UInt8>.size))
         self.cursor += MemoryLayout<UInt8>.size
-<<<<<<< HEAD
-        let value = length == 0 ? "" : NSString(data: aeteData.subdata(with: NSMakeRange(self.cursor,Int(length))),
-                                                encoding: String.Encoding.macOSRoman.rawValue)! as String
-=======
         let value = length == 0 ? "" : String(data: aeteData.subdata(with: NSMakeRange(self.cursor,Int(length))),
                                                 encoding: .macOSRoman)!
->>>>>>> bcacd4b8
         self.cursor += Int(length)
         return value
     }
