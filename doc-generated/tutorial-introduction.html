--- conflicted
+++ resolved
@@ -14,7 +14,6 @@
 
 <p>The following tutorial uses SwiftAutomation and XXXXXXXXX to perform a simple 'Hello World' exercise in TextEdit. [TO DO: implement simple Swift editor]</p>
 
-<<<<<<< HEAD
 <p>[[ TO DO: include screenshots? ]]</p>
 
 <p class="hilitebox">Caution: It is recommended that you do not have any other documents open in TextEdit during this tutorial, as accidental alterations to existing documents are easy to make and may not be undoable.</p>
@@ -22,70 +21,37 @@
 <h2>Create a new Swift "script"</h2>
 
 <p>Create a new text document containing the following first line, and save it as <code>tutorial.swift</code> :</p>
-=======
-<p class="hilitebox">Caution: It is recommended that you do not have any other documents open in TextEdit during this tutorial, as accidental alterations to existing documents are easy to make and may not be undoable.</p>
-
-<h2>Caveat scolasticus</h2>
-
-<p>In an ideal world the following exercises would be performed in Swift's interactive command-line REPL; unfortunately, while the REPL will execute application commands without problem, the displayed results are utterly unreadable whenever a Specifier object is returned, thanks to LLDB dumping 1000s of lines of internal object structure instead of just printing its <code>debugDescription</code> string as a sane REPL would. There is a <a href="https://bugs.swift.org/browse/SR-3195">bug filed</a> on this; feel free to help bump it up the priority list.</p>
-
-<p>(Playgrounds are even less suitable, as they re-execute <em>all</em> statements whenever a line is changed, so are both extremely annoying and highly unsafe when executing commands such as <code>set</code>, <code>make</code>, <code>delete</code>, etc. that change an application's state.)</p>
-
-<p>For now, the following exercises should be written in a plain text/code editor as non-interactive <code>.swift</code> "scripts" containing the following first line:</p>
->>>>>>> 8b510351
 
 <pre><code>#!/usr/bin/swift -target x86_64-apple-macosx10.12 -F /Library/Frameworks
 </code></pre>
 
-<<<<<<< HEAD
 <p>Scripts may be run separately in Terminal (to make a script file executable, run <code>chmod +x <var>NAME</var>.swift</code> first), or directly from your code editor if it supports this.</p>
-=======
-<p>Scripts may be run separately in Terminal (run <code>chmod +x <var>NAME</var>.swift</code> to make a shell script directly executable), or directly from your code editor if it supports this. For instance, the free TextWrangler editor from <a href="http://www.barebones.com">Bare Bones Software</a> has a <code>#! ➝ Run</code> menu option that will execute "shell scripts" directly, avoiding the need to jump back and forth between editor and shell.</p>
->>>>>>> 8b510351
 
 <h2>Target TextEdit</h2>
 
 <p>The first step is to import the SwiftAutomation framework along with the glue classes that we'll use to control TextEdit:</p>
 
-<<<<<<< HEAD
 <pre><code>import SwiftAutomation
 import MacOSGlues
-=======
-<pre><code>#!/usr/bin/swift -target x86_64-apple-macosx10.12 -F /Library/Frameworks
-
-import SwiftAutomation; import MacOSGlues
->>>>>>> 8b510351
-</code></pre>
-
-<p>The MacOSGlues framework contains ready-to-use glues for many of the "AppleScriptable" applications provided by macOS, including Finder, iTunes, and TextEdit. Each glue file defines all the Swift classes you need to control an application using human-readable property and method names. </p>
+</code></pre>
+
+<p>The MacOSGlues framework contains ready-to-use glues for many of the "AppleScriptable" applications provided by macOS, including Finder, iTunes, and TextEdit. Each glue file defines all the Swift classes you need to control an application using human-readable property and method names.</p>
 
 <p>Next, create a new <code>Application</code> object for controlling TextEdit:</p>
 
 <pre><code>let textedit = TextEdit()
 </code></pre>
 
-<<<<<<< HEAD
 <p>By default, the new <code>Application</code> object will use the bundle identifier of the application from which the glue was created, in this case <code>"com.apple.TextEdit"</code>. Applications may also be targeted by name (e.g. "TextEdit"), full path ("/Applications/TextEdit.app"), process ID, and even remote URL ("eppc://my-other-mac.local/TextEdit"), but for most tasks the default behavior is sufficient.</p>
 
 <p>Now type the following line, then save and run the script:</p>
-=======
-<p>By default, the new <code>Application</code> object will use the bundle identifier of the application from which the glue was created; in this case <code>"com.apple.TextEdit"</code>. Other ways in which applications can be identified include by name (e.g. "TextEdit"), full path ("/Applications/TextEdit.app"), and even remote URL ("eppc://my-other-mac.local/TextEdit"), but for most tasks the default behavior is sufficient.</p>
-
-<p>Now type the following line and run the script:</p>
->>>>>>> 8b510351
 
 <pre><code>try textedit.activate()
 </code></pre>
 
-<<<<<<< HEAD
 <p>This will make TextEdit the currently active (frontmost) application. (<code>activate</code> is a standard command to which <em>all</em> applications should respond.) If TextEdit isn't already running, SwiftAutomation will automatically launch it before sending it the command. </p>
 
 <p class="hilitebox">All application commands throw errors upon failure, so don't forget to insert a <code>try</code> keyword before an application command or Swift will refuse to compile it.</p>
-=======
-<p>This will make TextEdit the currently active (frontmost) application. (<code>activate</code> is a standard command to which <em>all</em> applications should respond.) If the target application isn't already running then SwiftAutomation will automatically launch it before sending it the command. </p>
-
-<p>All application commands throw errors upon failure, so make sure you add a <code>try</code> keyword before a command or Swift will refuse to compile it.</p>
->>>>>>> 8b510351
 
 <h2>Get TextEdit's documents</h2>
 
@@ -105,7 +71,6 @@
 </code></pre>
 
 <p>[The result here is a Swift array containing a single <em>object specifier</em>. Think of a specifier as a simple first-class query, not unlike an XQuery path but composed of nested objects instead of a slash-delimited string.]</p>
-<<<<<<< HEAD
 
 <p>[We'll do more with <code>get</code> shortly, but first let's see how to create new objects:]</p>
 
@@ -116,14 +81,6 @@
 <p>In a traditional DOM-style API, you would typically instantiate its <code>Node</code> class, assign the new instance to a temporary variable while you assign its properties, and finally insert it into the <code>var subNodes: Array&lt;Node&gt;</code> property of an existing <code>Node</code> object. However, Apple event IPC deals with <em>remote</em> objects, not local ones, meaning you cannot create or store application objects in your own code as they exist in a completely separate process. Apple events can only manipulate application objects that already exist, and application objects can only exist as part of an existing application object model.</p>
 
 <p>(In fact, even basic OO concepts such as "classes" and "objects" don't really apply to the Apple event world, which tends to reuse familiar terminology for convenience—at the cost of some confusion.)</p>
-=======
-
-<p>[We'll do more with <code>get</code> shortly, but first let's see how to create new objects:]</p>
-
-<h2>Create a new TextEdit document</h2>
-
-<p>Before we explore document objects more deeply, let's look at how to create new objects. In a traditional DOM-style API, create a new instance of its <code>Node</code> class, assigning the new object to a temporary variable if needed while you set up its state, then insert this new new into a <code>Array&lt;Node&gt;</code> in an existing <code>Node</code> instance. However, Apple event IPC deals with <em>remote</em> objects, not local ones, meaning you cannot create or store objects in your own code as they exist in a completely separate process.</p>
->>>>>>> 8b510351
 
 <p>[need a sentence about changing app state by manipulating object graph, as opposed to more familiar Cocoa approach of instantiating classes and inserting objects into an array]</p>
 
